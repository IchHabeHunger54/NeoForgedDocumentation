# Tags

A tag is, simply put, a list of registered objects of the same type. They are loaded from data files and can be used for membership checks. For example, crafting sticks will accept any combination of wooden planks (items tagged with `minecraft:planks`). Tags are often distinguished from "regular" objects by prefixing them with a `#` (for example `#minecraft:planks`, but `minecraft:oak_planks`).

Any [registry] can have tag files - while blocks and items are the most common use cases, other registries such as fluids, entity types or damage types often utilize tags as well. You can also create your own tags if you need them.

<<<<<<< HEAD
Tags are located at `data/<tag_namespace>/tags/<registry_path>/<tag_path>.json` for Minecraft registries, and `data/<tag_namespace>/tags/<registry_namespace>/<registry_path>/<tag_path>.json` for non-Minecraft registries. For example, to modify the `minecraft:planks` item tag, you would place your tag file at `data/minecraft/tags/items/planks.json`.

:::info
Unlike most other NeoForge data files, NeoForge-added tags do not use the `neoforge` namespace. Instead, they use the `c` namespace (e.g. `c:ingots/gold`). This is because the tags are unified between NeoForge and the Fabric mod loader, at the request of many modders developing on multiple loaders.
:::

Overriding tag files is generally additive instead of replacing. This means that if two datapacks specify tag files with the same id, the contents of both files will be merged (unless otherwise specified). This behavior sets tags apart from most other data files, which instead replace any and all existing values.

## Tag File Format

Tag files have the following syntax:
=======
Tags are declared in your mod's [datapack][datapack]. For example, a `TagKey<Block>` with a given identifier of  `modid:foo/tagname` will reference a tag at `/data/<modid>/tags/block/foo/tagname.json`. All registries use their path for the directory name (e.g., `EntityType` uses the folder `entity_type`, `Potion` would use the folder `potion`). Similarly, you may append to or override tags declared in other domains, such as Vanilla, by declaring your own JSONs. For example, to add your own mod's saplings to the Vanilla sapling tag, you would specify it in `/data/minecraft/tags/block/saplings.json`, and Vanilla will merge everything into one tag at reload, if the `replace` option is false. If `replace` is true, then all entries before the json specifying `replace` will be removed. Values listed that are not present will cause the tag to error unless the value is listed using an `id` string and `required` boolean set to false, as in the following example:
>>>>>>> 0fad8a0c

```json5
{
  // The values of the tag.
  "values": [
    // A value object. Must specify the id of the object to add, and whether it is required.
    // If the entry is required, but the object is not present, the tag will not load.
    {
      "id": "examplemod:example_ingot",
      "required": false
    }
    // Shorthand for {"id": "minecraft:gold_ingot", "required": true}, i.e. a required entry.
    "minecraft:gold_ingot",
    // A tag object. Distinguished from regular entries by the leading #. In this case, all planks
    // will be considered entries of the tag. Like normal entries, this can also have the "id"/"required" format.
    // Warning: Circular tag dependencies will lead to a datapack not being loaded!
    "#minecraft:planks"
  ],
  // Whether to remove all pre-existing entries before adding your own (true) or just add your own (false).
  // This should generally be false, the option to set this to true is primarily aimed at pack developers.
  "replace": false,
  // A finer-grained way to remove entries from the tag again, if present. Optional, NeoForge-added.
  // Entry syntax is the same as in the "values" array.
  "remove": [
    "minecraft:iron_ingot"
  ]
}
```

## Finding and Naming Tags

When you try to find an existing tag, it is generally recommended to follow these steps:

- Have a look at Minecraft's tags and see if the tag you're looking for is there. Minecraft's tags can be found in `BlockTags`, `ItemTags`, `EntityTypeTags` etc.
- If not, have a look at NeoForge's tags and see if the tag you're looking for is there. NeoForge's tags can be found in `Tags.Blocks`, `Tags.Items`, `Tags.EntityTypes`, etc.
- Otherwise, assume the tag is not specified in Minecraft or NeoForge, and thus you need to create your own tag.

When creating your own tag, you should ask yourself the following questions:

- Does this modify my mod's behavior? If yes, the tag should be in your mod's namespace. (This is common e.g. for my-thing-can-spawn-on-this-block kind of tags.)
- Would other mods want to use this tag as well? If yes, the tag should be in the `c` namespace. (This is common e.g. for new metals or gems.)
- Otherwise, use your mod's namespace.

Naming the tag itself also has some conventions to follow:

<<<<<<< HEAD
- Use the plural form. E.g.: `minecraft:planks`, `c:ingots`.
- Use folders for multiple objects of the same type, and an overall tag for each folder. E.g.: `c:ingots/iron`, `c:ingots/gold`, and `c:ingots` containing both. (Note: This is a NeoForge convention, Minecraft does not follow this convention for most tags.)
=======
Tags for all registries are automatically sent from the server to any remote clients on login and reload. `Block`, `Item`, `BlockEntityType`, `EntityType`, `Fluid`, and `GameEvent` are special cased as they have `Holder`s allowing for available tags to be accessible through the object itself.
>>>>>>> 0fad8a0c

## Using Tags

To reference tags in code, you must create a `TagKey<T>`, where `T` is the type of tag (`Block`, `Item`, `EntityType<?>`, etc.), using a [registry key][regkey] and a [resource location][resloc]:

```java
public static final TagKey<Block> MY_TAG = TagKey.create(
        // The registry key. The type of the registry must match the generic type of the tag.
        Registries.BLOCK,
        // The location of the tag. This example will put our tag at data/examplemod/tags/blocks/example_tag.json.
        ResourceLocation.create("examplemod", "example_tag")
);
```

We can then use our tag to perform various operations on it. Let's start with the most obvious one: check whether an object is in the tag. The following examples will assume block tags, but the functionality is the exact same for every type of tag (unless otherwise specified):

```java
// Check whether dirt is in our tag.
boolean isInTag = BuiltInRegistries.BLOCK.getHolder(Blocks.DIRT)
        .map(holder -> holder.is(MY_TAG))
        .orElse(false);
```

Since this is a very verbose statement, especially when used often, `BlockState` and `ItemStack` - the two most common users of the tag system - each define a `#is` helper method, used like so:

```java
// Check whether the blockState's block is in our tag.
boolean isInBlockTag = blockState.is(MY_TAG);
// Check whether the itemStack's item is in our tag. Assumes the existence of MY_ITEM_TAG as a TagKey<Item>.
boolean isInItemTag = itemStack.is(MY_ITEM_TAG);
```

If needed, we can also get ourselves a set of tag entries, like so:

```java
Set<Block> blocksInTag = BuiltInRegistries.BLOCK.holders()
        .filter(holder -> holder.is(MY_TAG))
        .toSet();
```

:::tip
For performance reasons, it is recommended to cache these sets in a field, invalidating them when tags are reloaded (which can be listened for using `TagsUpdatedEvent`).
:::

## Datagen

Like many other JSON files, tags can be [datagenned][datagen]. Each kind of tag has its own datagen base class - one class for block tags, one for item tags, etc. -, and as such, we need one class for each kind of tag as well. All of these classes extend from the `TagsProvider<T>` base class, with `T` again being the type of the tag (`Block`, `Item`, etc.) The following table shows a list of tag providers for different objects:

| Type                       | Tag Provider Class                     |
|----------------------------|----------------------------------------|
| `BannerPattern`            | `BannerPatternTagsProvider`            |
| `Biome`                    | `BiomeTagsProvider`                    |
| `Block`                    | `BlockTagsProvider`                    |
| `CatVariant`               | `CatVariantTagsProvider`               |
| `DamageType`               | `DamageTypeTagsProvider`               |
| `EntityType`               | `EntityTypeTagsProvider`               |
| `FlatLevelGeneratorPreset` | `FlatLevelGeneratorPresetTagsProvider` |
| `Fluid`                    | `FluidTagsProvider`                    |
| `GameEvent`                | `GameEventTagsProvider`                |
| `Instrument`               | `InstrumentTagsProvider`               |
| `Item`                     | `ItemTagsProvider`                     |
| `PaintingVariant`          | `PaintingVariantTagsProvider`          |
| `PoiType`                  | `PoiTypeTagsProvider`                  |
| `Structure`                | `StructureTagsProvider`                |
| `WorldPreset`              | `WorldPresetTagsProvider`              |

Of note is the `IntrinsicHolderTagsProvider<T>` class, which is a subclass of `TagsProvider<T>` and a common superclass for `BlockTagsProvider`, `ItemTagsProvider`, `FluidTagsProvider`, `EntityTypeTagsProvider`, and `GameEventTagsProvider`. These classes (from now on called intrinsic providers for simplicity) have some additional functionality for generation that will be outlined in a moment.

For the sake of example, let's assume that we want to generate block tags. (All other classes work the same with their respective tag types.)

```java
<<<<<<< HEAD
public class MyBlockTagsProvider extends BlockTagsProvider {
    // Get parameters from GatherDataEvent.
    public MyBlockTagsProvider(PackOutput output, CompletableFuture<HolderLookup.Provider> lookupProvider, ExistingFileHelper existingFileHelper) {
        super(output, lookupProvider, ExampleMod.MOD_ID, existingFileHelper);
    }

    // Add your tag entries here.
    @Override
    protected void addTags(HolderLookup.Provider lookupProvider) {
        // Create a tag builder for our tag. This could also be e.g. a vanilla or NeoForge tag.
        tag(MY_TAG)
                // Add entries. This is a vararg parameter.
                // Non-intrinsic providers must provide ResourceKeys here instead of the actual objects.
                .add(Blocks.DIRT, Blocks.COBBLESTONE)
                // Add optional entries that will be ignored if absent. This example uses Botania's Pure Daisy.
                // Unlike #add, this is not a vararg parameter.
                .addOptional(ResourceLocation.create("botania", "pure_daisy"))
                // Add a tag entry.
                .addTag(BlockTags.PLANKS)
                // Add multiple tag entries. This is a vararg parameter.
                // Can cause unchecked warnings that can safely be suppressed.
                .addTags(BlockTags.LOGS, BlockTags.WOODEN_SLABS)
                // Add an optional tag entry that will be ignored if absent.
                .addOptionalTag(ResourceLocation.create("c", "ingots/tin"))
                // Add multiple optional tag entries. This is a vararg parameter.
                // Can cause unchecked warnings that can safely be suppressed.
                .addOptionalTags(ResourceLocation.create("c", "nuggets/tin"), ResourceLocation.create("c", "storage_blocks/tin"))
                // Set the replace property to true.
                .replace()
                // Set the replace property back to false.
                .replace(false)
                // Remove entries. This is a vararg parameter. Accepts either resource locations, resource keys,
                // tag keys, or (intrinsic providers only) direct values.
                // Can cause unchecked warnings that can safely be suppressed.
                .remove(ResourceLocation.create("minecraft", "crimson_slab"), ResourceLocation.create("minecraft", "warped_slab"));
    }
}
```
=======
public static final TagKey<Item> myItemTag = ItemTags.create(ResourceLocation.fromNamespaceAndPath("mymod", "myitemgroup"));

public static final TagKey<VillagerType> myVillagerTypeTag = TagKey.create(Registries.VILLAGER_TYPE, ResourceLocation.fromNamespaceAndPath("mymod", "myvillagertypegroup"));
>>>>>>> 0fad8a0c

Like all data providers, add each tag provider to the `GatherDataEvent`:

```java
@SubscribeEvent
public static void gatherData(GatherDataEvent event) {
    PackOutput output = generator.getPackOutput();
    CompletableFuture<HolderLookup.Provider> lookupProvider = event.getLookupProvider();
    ExistingFileHelper existingFileHelper = event.getExistingFileHelper();

    // other providers here
    event.getGenerator().addProvider(
        event.includeServer(),
        new MyBlockTagsProvider(output, lookupProvider, existingFileHelper)
    );
}
```

`ItemTagsProvider` has an additional helper method called `#copy`. It is intended for the common use case of item tags mirroring block tags:

```java
// In an ItemTagsProvider's #addTags method, assuming types TagKey<Block> and TagKey<Item> for the two parameters.
copy(EXAMPLE_BLOCK_TAG, EXAMPLE_ITEM_TAG);
```

### Custom Tag Providers

To create a custom tag provider for a custom [registry], or for a vanilla or NeoForge registry that doesn't have a tag provider by default, you can also create custom tag providers like so (using recipe type tags as an example):

```java
public class MyRecipeTypeTagsProvider extends TagsProvider<RecipeType<?>> {
    // Get parameters from GatherDataEvent.
    public MyRecipeTypeTagsProvider(PackOutput output, CompletableFuture<HolderLookup.Provider> lookupProvider, ExistingFileHelper existingFileHelper) {
        // Second parameter is the registry key we are generating the tags for.
        super(output, Registries.RECIPE_TYPE, lookupProvider, ExampleMod.MOD_ID, existingFileHelper);
    }
    
    @Override
    protected void addTags(HolderLookup.Provider lookupProvider) { /*...*/ }
}
```

If desirable and applicable, you can also extend `IntrinsicHolderTagsProvider<T>` instead of `TagsProvider<T>`. This additionally requires a function parameter that returns a resource key for a given object. Using attribute tags as an example:

```java
public class MyAttributeTagsProvider extends TagsProvider<Attribute> {
    // Get parameters from GatherDataEvent.
    public MyAttributeTagsProvider(PackOutput output, CompletableFuture<HolderLookup.Provider> lookupProvider, ExistingFileHelper existingFileHelper) {
        super(output,
                Registries.ATTRIBUTE,
                lookupProvider,
                // A function that, given an Attribute, returns a ResourceKey<Attribute>.
                attribute -> BuiltInRegistries.ATTRIBUTE.getResourceKey(attribute).orElseThrow(),
                ExampleMod.MOD_ID,
                existingFileHelper);
    }

    // Attributes can now be used here directly, instead of just their resource keys.
    @Override
    protected void addTags(HolderLookup.Provider lookupProvider) { /*...*/ }
}
```

<<<<<<< HEAD
[datagen]: ../index.md#data-generation
[registry]: ../../concepts/registries.md
[regkey]: ../../misc/resourcelocation.md#resourcekeys
[resloc]: ../../misc/resourcelocation.md
=======
[datapack]: ./index.md
[tags]: https://minecraft.wiki/w/Tag#JSON_format
[taglist]: https://minecraft.wiki/w/Tag#List_of_tags
[neoforgetags]: https://github.com/neoforged/NeoForge/tree/1.21.x/src/generated/resources/data/neoforge/tags
[recipes]: https://minecraft.wiki/w/Recipe#JSON_format
[advancements]: https://minecraft.wiki/w/Advancement
>>>>>>> 0fad8a0c
<|MERGE_RESOLUTION|>--- conflicted
+++ resolved
@@ -4,8 +4,7 @@
 
 Any [registry] can have tag files - while blocks and items are the most common use cases, other registries such as fluids, entity types or damage types often utilize tags as well. You can also create your own tags if you need them.
 
-<<<<<<< HEAD
-Tags are located at `data/<tag_namespace>/tags/<registry_path>/<tag_path>.json` for Minecraft registries, and `data/<tag_namespace>/tags/<registry_namespace>/<registry_path>/<tag_path>.json` for non-Minecraft registries. For example, to modify the `minecraft:planks` item tag, you would place your tag file at `data/minecraft/tags/items/planks.json`.
+Tags are located at `data/<tag_namespace>/tags/<registry_path>/<tag_path>.json` for Minecraft registries, and `data/<tag_namespace>/tags/<registry_namespace>/<registry_path>/<tag_path>.json` for non-Minecraft registries. For example, to modify the `minecraft:planks` item tag, you would place your tag file at `data/minecraft/tags/item/planks.json`.
 
 :::info
 Unlike most other NeoForge data files, NeoForge-added tags do not use the `neoforge` namespace. Instead, they use the `c` namespace (e.g. `c:ingots/gold`). This is because the tags are unified between NeoForge and the Fabric mod loader, at the request of many modders developing on multiple loaders.
@@ -16,9 +15,6 @@
 ## Tag File Format
 
 Tag files have the following syntax:
-=======
-Tags are declared in your mod's [datapack][datapack]. For example, a `TagKey<Block>` with a given identifier of  `modid:foo/tagname` will reference a tag at `/data/<modid>/tags/block/foo/tagname.json`. All registries use their path for the directory name (e.g., `EntityType` uses the folder `entity_type`, `Potion` would use the folder `potion`). Similarly, you may append to or override tags declared in other domains, such as Vanilla, by declaring your own JSONs. For example, to add your own mod's saplings to the Vanilla sapling tag, you would specify it in `/data/minecraft/tags/block/saplings.json`, and Vanilla will merge everything into one tag at reload, if the `replace` option is false. If `replace` is true, then all entries before the json specifying `replace` will be removed. Values listed that are not present will cause the tag to error unless the value is listed using an `id` string and `required` boolean set to false, as in the following example:
->>>>>>> 0fad8a0c
 
 ```json5
 {
@@ -64,12 +60,8 @@
 
 Naming the tag itself also has some conventions to follow:
 
-<<<<<<< HEAD
 - Use the plural form. E.g.: `minecraft:planks`, `c:ingots`.
 - Use folders for multiple objects of the same type, and an overall tag for each folder. E.g.: `c:ingots/iron`, `c:ingots/gold`, and `c:ingots` containing both. (Note: This is a NeoForge convention, Minecraft does not follow this convention for most tags.)
-=======
-Tags for all registries are automatically sent from the server to any remote clients on login and reload. `Block`, `Item`, `BlockEntityType`, `EntityType`, `Fluid`, and `GameEvent` are special cased as they have `Holder`s allowing for available tags to be accessible through the object itself.
->>>>>>> 0fad8a0c
 
 ## Using Tags
 
@@ -141,7 +133,6 @@
 For the sake of example, let's assume that we want to generate block tags. (All other classes work the same with their respective tag types.)
 
 ```java
-<<<<<<< HEAD
 public class MyBlockTagsProvider extends BlockTagsProvider {
     // Get parameters from GatherDataEvent.
     public MyBlockTagsProvider(PackOutput output, CompletableFuture<HolderLookup.Provider> lookupProvider, ExistingFileHelper existingFileHelper) {
@@ -180,11 +171,6 @@
     }
 }
 ```
-=======
-public static final TagKey<Item> myItemTag = ItemTags.create(ResourceLocation.fromNamespaceAndPath("mymod", "myitemgroup"));
-
-public static final TagKey<VillagerType> myVillagerTypeTag = TagKey.create(Registries.VILLAGER_TYPE, ResourceLocation.fromNamespaceAndPath("mymod", "myvillagertypegroup"));
->>>>>>> 0fad8a0c
 
 Like all data providers, add each tag provider to the `GatherDataEvent`:
 
@@ -248,16 +234,7 @@
 }
 ```
 
-<<<<<<< HEAD
 [datagen]: ../index.md#data-generation
 [registry]: ../../concepts/registries.md
 [regkey]: ../../misc/resourcelocation.md#resourcekeys
-[resloc]: ../../misc/resourcelocation.md
-=======
-[datapack]: ./index.md
-[tags]: https://minecraft.wiki/w/Tag#JSON_format
-[taglist]: https://minecraft.wiki/w/Tag#List_of_tags
-[neoforgetags]: https://github.com/neoforged/NeoForge/tree/1.21.x/src/generated/resources/data/neoforge/tags
-[recipes]: https://minecraft.wiki/w/Recipe#JSON_format
-[advancements]: https://minecraft.wiki/w/Advancement
->>>>>>> 0fad8a0c
+[resloc]: ../../misc/resourcelocation.md